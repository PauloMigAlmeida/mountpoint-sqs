[package]
name = "mountpoint-sqs"
description = "Mount SQS as a filesystem"
version = "0.1.0"
edition = "2021"
authors = ["Paulo Almeida"]
license-file = "LICENSE"
homepage = "https://github.com/PauloMigAlmeida/mountpoint-sqs"

[dependencies]
fuser = "0.15.1"
libc = "0.2.169"
clap = { version = "4.5.23", features = ["cargo", "derive"] }
env_logger = "0.11.6"
procfs = "0.17.0"
log = "0.4.22"
anyhow = "1.0.95"
<<<<<<< HEAD
aws-config = "1.5.12"
aws-sdk-sqs = "1.51.0"
=======
aws-config = "1.5.11"
aws-sdk-sqs = "1.52.0"
>>>>>>> a62e70ba
tokio = { version = "1.42.0", features = ["full"] }
url = "2.5.4"<|MERGE_RESOLUTION|>--- conflicted
+++ resolved
@@ -15,12 +15,7 @@
 procfs = "0.17.0"
 log = "0.4.22"
 anyhow = "1.0.95"
-<<<<<<< HEAD
 aws-config = "1.5.12"
-aws-sdk-sqs = "1.51.0"
-=======
-aws-config = "1.5.11"
 aws-sdk-sqs = "1.52.0"
->>>>>>> a62e70ba
 tokio = { version = "1.42.0", features = ["full"] }
 url = "2.5.4"