[package]
name = "mountpoint-sqs"
description = "Mount SQS as a filesystem"
version = "0.1.0"
edition = "2021"
authors = ["Paulo Almeida"]
license-file = "LICENSE"
homepage = "https://github.com/PauloMigAlmeida/mountpoint-sqs"

[dependencies]
fuser = "0.15.1"
<<<<<<< HEAD
libc = "0.2.175"
clap = { version = "4.5.42", features = ["cargo", "derive"] }
=======
libc = "0.2.174"
clap = { version = "4.5.46", features = ["cargo", "derive"] }
>>>>>>> b575c2e4
env_logger = "0.11.6"
procfs = "0.18.0"
log = "0.4.27"
anyhow = "1.0.99"
aws-config = "1.5.12"
aws-sdk-sqs = "1.52.1"
tokio = { version = "1.47.1", features = ["full"] }
url = "2.5.7"<|MERGE_RESOLUTION|>--- conflicted
+++ resolved
@@ -9,13 +9,8 @@
 
 [dependencies]
 fuser = "0.15.1"
-<<<<<<< HEAD
 libc = "0.2.175"
-clap = { version = "4.5.42", features = ["cargo", "derive"] }
-=======
-libc = "0.2.174"
 clap = { version = "4.5.46", features = ["cargo", "derive"] }
->>>>>>> b575c2e4
 env_logger = "0.11.6"
 procfs = "0.18.0"
 log = "0.4.27"
