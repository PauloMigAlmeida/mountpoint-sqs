--- conflicted
+++ resolved
@@ -16,11 +16,6 @@
 log = "0.4.22"
 anyhow = "1.0.95"
 aws-config = "1.5.12"
-<<<<<<< HEAD
-aws-sdk-sqs = "1.52.0"
+aws-sdk-sqs = "1.52.1"
 tokio = { version = "1.43.0", features = ["full"] }
-=======
-aws-sdk-sqs = "1.52.1"
-tokio = { version = "1.42.0", features = ["full"] }
->>>>>>> 4e2c6eb1
 url = "2.5.4"