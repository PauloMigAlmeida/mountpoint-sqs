--- conflicted
+++ resolved
@@ -7,13 +7,8 @@
 [dependencies]
 fuser = "0.14.0"
 libc = "0.2.155"
-<<<<<<< HEAD
-clap = { version = "4.5.9", features = ["cargo", "derive"] }
+clap = { version = "4.5.11", features = ["cargo", "derive"] }
 env_logger = "0.11.5"
-=======
-clap = { version = "4.5.11", features = ["cargo", "derive"] }
-env_logger = "0.11.3"
->>>>>>> 72f23692
 procfs = "0.16.0"
 log = "0.4.22"
 anyhow = "1.0.86"
